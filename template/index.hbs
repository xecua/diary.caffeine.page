{{#> layout }}
    {{#*inline "main"}}
        <ul>
<<<<<<< HEAD
        {{#each (slice_since articles 10)}}
            <li><a href="/{{path}}">{{title}}{{#if date}} ({{date}}){{/if}}</a></li>
=======
        {{#each articles}}
            <li><a href="/{{ with_extension relpath "html" }}">{{title}}{{#if date}} ({{date}}){{/if}}</a></li>
>>>>>>> a8b5be58
        {{/each}}
        </ul>
        <div style="border-top: solid black 1Q; padding-top: 1rem">最新の10件</div>
        <ul>
        {{#each (slice_until articles 10)}}
            <li><a href="/{{path}}">{{title}}{{#if date}} ({{date}}){{/if}}</a></li>
        {{/each}}
        </ul>
        <div style="border-top: solid black 1Q; padding-top: 1rem">
            相互リンク
            <ul>
                <li /><a href="https://natuka.ge">Natuka.ge</a>
                <li /><a href="https://diary.199024.club">日記</a>
            </ul>
        </div>
        <div>
            {{!-- icon by: http://feedicons.com --}}
            <a href="/feed.atom"><img src="/public/feed-icon.svg" width="24" height="24"></a>
        </div>
    {{/inline}}
{{/layout}}<|MERGE_RESOLUTION|>--- conflicted
+++ resolved
@@ -1,13 +1,8 @@
 {{#> layout }}
     {{#*inline "main"}}
         <ul>
-<<<<<<< HEAD
-        {{#each (slice_since articles 10)}}
-            <li><a href="/{{path}}">{{title}}{{#if date}} ({{date}}){{/if}}</a></li>
-=======
         {{#each articles}}
             <li><a href="/{{ with_extension relpath "html" }}">{{title}}{{#if date}} ({{date}}){{/if}}</a></li>
->>>>>>> a8b5be58
         {{/each}}
         </ul>
         <div style="border-top: solid black 1Q; padding-top: 1rem">最新の10件</div>
