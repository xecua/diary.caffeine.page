use std::cmp::Ordering;

use log::{debug, warn};
use pulldown_cmark::{Event, LinkType, Tag};
use serde_json::{json, Value};
use webpage::{Opengraph, OpengraphObject, Webpage, WebpageOptions};

use crate::state::State;

use super::data::ArticleMetadata;

pub(super) fn render_card(href: &str, og: &Opengraph) -> String {
    // TODO: change element by og_type
    format!(
        concat!(
            "<a class=\"og-href\" href=\"{}\">",
            "  <span class=\"og-card og_type_{}\">",
            "    <span class=\"og-text\">",
            "      <span class=\"og-title\">{}</span>",
            "      <span class=\"og-desc\">{}</span>",
            "      <span class=\"og-url\">{}</span>",
            "    </span>",
            "    <span class=\"og-image-wrap\">",
            "      <img class=\"og-image\" src=\"{}\">",
            "    </span>",
            "  </span>",
            "</a>",
        ),
        href,
        og.og_type,
        og.properties.get("title").unwrap(),
        og.properties.get("description").unwrap_or(&" ".to_string()),
        og.properties.get("url").unwrap(),
        og.images[0].url
    )
}

pub(super) fn sort_article(a: &&ArticleMetadata, b: &&ArticleMetadata) -> Ordering {
    match (a.date, b.date) {
        (Some(ref a_date), Some(ref b_date)) => b_date.cmp(a_date),
        (Some(_), None) => std::cmp::Ordering::Greater,
        (None, Some(_)) => std::cmp::Ordering::Less,
        (None, None) => b.title.cmp(&a.title),
    }
}

pub(super) fn gen_parser_event_iterator() -> Box<dyn FnMut(Event) -> Event> {
    let s = State::instance();
    let mut ogp_replacing = false;

    Box::new(move |event: Event| -> Event {
        // TODO: 数式とか?
        // debug!("{:?}", event);
        match event {
            Event::Start(Tag::Link(LinkType::Autolink, ref url, _)) => {
                // fetch OGP info
                {
                    debug!("Getting cache of {url}...");
                    let cache = s.opengraph_cache.lock().unwrap();
                    if let Some(c) = cache.get(&url.to_string()) {
                        debug!("done.");
                        if *c != Value::Null {
                            let mut will_render_card = true;
                            let mut og = Opengraph::empty();
                            if let Some(Value::String(og_type)) = c.get("type") {
                                og.og_type = og_type.clone();
                            } else {
                                will_render_card = false;
                                warn!("Invalid cache (type does not exist): {}", c);
                            }
                            if let Some(Value::String(og_title)) = c.get("title") {
                                og.properties.insert("title".to_string(), og_title.clone());
                            } else {
                                will_render_card = false;
                                warn!("Invalid cache (title does not exist): {}", c);
                            }
                            if let Some(Value::String(og_url)) = c.get("url") {
                                og.properties.insert("url".to_string(), og_url.clone());
                            } else {
                                will_render_card = false;
                                warn!("Invalid cache (url does not exist): {}", c);
                            }
                            if let Some(Value::String(og_thumb_url)) = c.get("thumb_url") {
                                og.images = vec![OpengraphObject::new(og_thumb_url.clone())];
                            } else {
                                will_render_card = false;
                                warn!(
                                    "Invalid cache (thumbnail url(thumb_url) does not exist): {}",
                                    c
                                )
                            }
                            if let Some(Value::String(description)) = c.get("description") {
                                og.properties
                                    .insert("description".to_string(), description.clone());
                            }

                            if will_render_card {
                                ogp_replacing = true;
<<<<<<< HEAD
                                return Event::Html(render_card(&og).into());
=======
                                return Event::Html(render_card(url, &og).into());
>>>>>>> 1e609f2c
                            }
                        } else {
                            // nullの時returnするの忘れてたな……
                            debug!("but there seemed to be no ogp info.");
                            return event;
                        }
                    }
                }

                debug!("failed. fetching...");
                // there is no cache: try to fetch
                let options = WebpageOptions {
                    // Hint from https://qiita.com/JunkiHiroi/items/f03d4297e11ce5db172e: this may be useful even for other than twitter
                    useragent: "bot".to_string(),
                    ..Default::default()
                };

                if let Ok(webpage) = Webpage::from_url(url, options) {
                    std::thread::sleep(std::time::Duration::from_secs(10));
                    debug!("done.");

                    // OGP Requirements: title, type, url, image. So convert into card only if all of them exist
                    let og = webpage.html.opengraph;
                    if !og.og_type.is_empty()
                        && og.properties.contains_key("title")
                        && og.properties.contains_key("url")
                        && !og.images.is_empty()
                    {
                        // caching.
                        {
                            let mut cache = s.opengraph_cache.lock().unwrap();
                            cache.insert(
                                url.to_string(),
                                if og.properties.contains_key("description") {
                                    json!({
                                        "type": og.og_type,
                                        "title": og.properties["title"],
                                        "url": og.properties["url"],
                                        "description": og.properties["description"],
                                        "thumb_url": og.images[0].url
                                    })
                                } else {
                                    json!({
                                        "type": og.og_type,
                                        "title": og.properties["title"],
                                        "url": og.properties["url"],
                                        "thumb_url": og.images[0].url
                                    })
                                },
                            );
                        }
                        ogp_replacing = true;
                        return Event::Html(render_card(url, &og).into());
                    }
                }
                // no need to caching (because there is no ogp info, nor the webpage did not exist.)
                {
                    debug!("there was no ogp info.");
                    let mut cache = s.opengraph_cache.lock().unwrap();
                    cache.insert(url.to_string(), Value::Null);
                }
                event
            }
            Event::End(Tag::Link(pulldown_cmark::LinkType::Autolink, _, _)) => {
                if ogp_replacing {
                    ogp_replacing = false;
                    Event::Text("".into())
                } else {
                    event
                }
            }
            Event::SoftBreak => Event::HardBreak,
            _ => {
                if ogp_replacing {
                    Event::Text("".into())
                } else {
                    event
                }
            }
        }
    })
}<|MERGE_RESOLUTION|>--- conflicted
+++ resolved
@@ -96,11 +96,7 @@
 
                             if will_render_card {
                                 ogp_replacing = true;
-<<<<<<< HEAD
-                                return Event::Html(render_card(&og).into());
-=======
                                 return Event::Html(render_card(url, &og).into());
->>>>>>> 1e609f2c
                             }
                         } else {
                             // nullの時returnするの忘れてたな……
