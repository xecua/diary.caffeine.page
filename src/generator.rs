use std::{
    collections::{HashMap, VecDeque},
    fs::{create_dir_all, Metadata as FileMetadata, OpenOptions},
    io::BufWriter,
    iter::FromIterator,
    path::PathBuf,
    rc::Rc,
    time::SystemTime,
};

use anyhow::{bail, Context};

use atom_syndication::{EntryBuilder, FeedBuilder, LinkBuilder};
use chrono::{Local, NaiveDate};

use fs_extra::dir::CopyOptions;
use log::debug;
use pulldown_cmark::{html, Options, Parser};

use self::{
    data::{ArticleMetadata, ArticlePageData, ListPageData},
    utils::{gen_parser_event_iterator, sort_article},
};
use crate::state::State;

mod data;
mod utils;

fn preprocess_article(
    file_relpath: PathBuf,
    file_meta: FileMetadata,
) -> anyhow::Result<ArticleMetadata> {
    let s = State::instance();
    let mut metadata = ArticleMetadata::new(file_meta);
    metadata.relpath = file_relpath.with_extension("");
    metadata.is_page = true;

    let source_abspath = s.article_dir.join(&metadata.relpath.with_extension("md"));
    let content = std::fs::read_to_string(&source_abspath)
        .with_context(|| format!("while opening {:?}", source_abspath))?;
    // parsing pandoc-style metadata block
    let header_pattern = regex::RegexBuilder::new(r"^---\r?\n(.*)---\r?\n(.*)")
        .dot_matches_new_line(true)
        .build()
        .unwrap();
    metadata.body = if let Some(caps) = header_pattern.captures(&content) {
        let header = &caps[1];
        for line in header.split('\n') {
            if line.is_empty() {
                continue;
            }
            let s: Vec<_> = line.split(':').collect();
            if s.len() != 2 {
                bail!("Invalid header: {}", line);
            }

            let name = s[0].trim();
            let value = s[1].trim();
            // currently, title and tag are supported
            match name {
                "title" => {
                    metadata.title = value.to_string();
                }
                "tag" => {
                    metadata.tags = value.split(',').map(|s| s.to_string()).collect();
                }
                "date" => {
                    metadata.date = Some(
                        NaiveDate::parse_from_str(value, "%Y-%m-%d")
                            .context("Invalid date format")?,
                    );
                }
                _ => {}
            }
        }

        caps[2].to_string()
    } else {
        content
    };

    Ok(metadata)
}

fn generate_article(metadata: &ArticleMetadata) -> anyhow::Result<()> {
    let s = State::instance();
    let mut options = Options::empty();
    options.insert(Options::ENABLE_STRIKETHROUGH);
    options.insert(Options::ENABLE_TABLES);

    let parser = Parser::new_ext(&metadata.body, options).map(gen_parser_event_iterator());

    let out_abspath = s.out_dir.join(&metadata.relpath.with_extension("html"));

    create_dir_all(out_abspath.parent().unwrap())?;
    let out_abs_fd = OpenOptions::new()
        .write(true)
        .create(true)
        .open(&out_abspath)
        .with_context(|| format!("while opening file {:?}", out_abspath))?;

    let mut body_html = String::new();
    html::push_html(&mut body_html, parser);

    let data = ArticlePageData {
        blog_name: &s.blog_name,
        body: body_html,
        meta: metadata,
    };
    s.handlebars
        .render_to_write("article", &data, out_abs_fd)
        .with_context(|| format!("while generating {:?}", out_abspath))?;

    Ok(())
}

pub(crate) fn generate() -> anyhow::Result<()> {
    let s = State::instance();

    fs_extra::dir::remove(&s.out_dir)?;

    // copy `public_dir`
    let mut cp_opts = CopyOptions::new();
    cp_opts.copy_inside = true;
    cp_opts.content_only = true;
    cp_opts.overwrite = true;
    fs_extra::dir::copy(&s.public_dir, s.out_dir.join(&s.public_dir), &cp_opts)?;

    // master data
    let mut articles = vec![];

    // subdirectory data
    let mut directory_entries: HashMap<PathBuf, Vec<Rc<ArticleMetadata>>> = HashMap::new();
    let mut tags: HashMap<String, Vec<Rc<ArticleMetadata>>> = HashMap::new();

    // traversing `article_dir`
    let mut q = VecDeque::new(); // article_dirからの相対パスを入れるqueue
    q.push_back(PathBuf::new());
    while let Some(current_directory_relpath) = q.pop_front() {
        // relpathはarticle_dirからの相対パス、abspathはarticle_dirを含めたパス
        // abspathは厳密にはabsではないかもしれない
        let current_directory_abspath = s.article_dir.join(&current_directory_relpath);

        let entries_in_current_directory = directory_entries
            .entry(current_directory_relpath.clone())
            .or_default();

        for entry in std::fs::read_dir(current_directory_abspath)? {
            let entry = entry?;
            let meta = entry.metadata()?;
            let entry_relpath = current_directory_relpath.join(&entry.file_name());

            if meta.is_dir() {
                q.push_back(entry_relpath.clone());

                let mut meta = ArticleMetadata::new(meta);
                meta.title = entry.file_name().to_string_lossy().into_owned();
                meta.relpath = entry_relpath;

                (*entries_in_current_directory).push(Rc::new(meta));
            } else if meta.is_file() {
                let article_meta =
                    Rc::new(preprocess_article(entry_relpath, meta).with_context(|| {
                        format!(
                            "while preprocessing {:?}",
                            &current_directory_relpath.join(entry.file_name())
                        )
                    })?);
                for tag in article_meta.tags.iter() {
                    let tag_entries = tags.entry(tag.to_string()).or_default();
                    (*tag_entries).push(Rc::clone(&article_meta));
                    // (*tag_entries).push(articles.len());
                }
                (*entries_in_current_directory).push(Rc::clone(&article_meta));
                articles.push(article_meta.clone());
            }
        }
    }

    articles.sort_by(sort_article);

    debug!("generating articles");
    for article in articles.iter() {
        generate_article(article)?;
    }

    debug!("generating feed");
    {
        let offset: chrono::FixedOffset = chrono::FixedOffset::east_opt(60 * 60 * 9).unwrap();
        let channel = FeedBuilder::default()
            .title(format!("articles - {}", s.blog_name))
            .lang(Some("ja".to_string()))
            .links(vec![
                LinkBuilder::default()
                    .href(&s.blog_url)
                    .mime_type(Some("text/html".to_string()))
                    .build(),
                LinkBuilder::default()
                    .href(format!("{}/feed.atom", s.blog_url))
                    .mime_type(Some("application/atom+xml".to_string()))
                    .build(),
            ])
            .id(&s.blog_url) // RFC3987 IRI: 各ページのURLでいいんじゃないか
            .updated(Local::now().with_timezone(&offset))
            .entries(Vec::from_iter(articles.iter().map(|art| {
                let uri = format!("{}/{}", s.blog_url, art.path.to_string_lossy());

                EntryBuilder::default()
                    .title(&*art.title)
                    .link(
                        LinkBuilder::default()
                            .href(&uri)
                            .mime_type(Some("text/html".to_string()))
                            .build(),
                    )
                    .id(&uri)
                    .updated(
                        chrono::DateTime::<Local>::from(
                            art.file_meta.modified().unwrap_or(SystemTime::UNIX_EPOCH),
                        )
                        .with_timezone(&offset),
                    )
                    .build()
            })))
            .build();

        let feed_fd = OpenOptions::new()
            .create(true)
            .write(true)
            .open(s.out_dir.join("feed.atom"))
            .context("while opening feed file")?;
        let writer = BufWriter::new(feed_fd);
        channel.write_to(writer).context("while writing feed")?;
    }

    debug!("generating directory-index pages");
    for (directory_relpath, mut entries_in_current_directory) in directory_entries.into_iter() {
        let name = directory_relpath.to_string_lossy().to_string();
        let out_index_abspath = s.out_dir.join(&directory_relpath).join("index.html");
        entries_in_current_directory.sort_by(sort_article);

        create_dir_all(out_index_abspath.parent().unwrap()).with_context(|| {
            format!(
                "while making parent directories for {:?}",
                directory_relpath
            )
        })?;

        if name.is_empty() {
            // root
            // 最新の10件
            let mut articles: Vec<&ArticleMetadata> =
                articles.iter().take(10).map(|a| a.as_ref()).collect();

<<<<<<< HEAD
            // 先頭10件が最新
=======
            // rootに存在する記事
>>>>>>> eed61c50
            articles.append(
                &mut entries_in_current_directory
                    .iter()
                    .map(|e| e.as_ref())
                    .collect(),
            );

            let index_data = ListPageData {
                blog_name: &s.blog_name,
                title: "index".to_string(),
                relpath: PathBuf::from("/"),
                is_page: false,
                articles,
            };

            let out_index_fd = OpenOptions::new()
                .write(true)
                .create(true)
                .open(out_index_abspath)
                .context("while opening index.html")?;
            s.handlebars
                .render_to_write("index", &index_data, out_index_fd)
                .context("while generating index.html")?;
        } else {
            let list_data = ListPageData {
                blog_name: &s.blog_name,
                title: name,
                relpath: directory_relpath,
                is_page: false,
                articles: entries_in_current_directory
                    .iter()
                    .map(|e| e.as_ref())
                    .collect(),
            };

            let out_index_fd = OpenOptions::new()
                .write(true)
                .create(true)
                .open(out_index_abspath)
                .with_context(|| format!("while opening list for {:?}", list_data.title))?;
            s.handlebars
                .render_to_write("list", &list_data, out_index_fd)
                .with_context(|| format!("while generating list for {:?}", list_data.title))?;
        }
    }

    debug!("generating tag-index pages");
    create_dir_all(s.out_dir.join("tags"))
        .context("while making parent directories for tags page")?;
    for (tag, mut tag_articles) in tags.into_iter() {
        let tag_relpath = PathBuf::from("tags").join(&tag);
        let out_abspath = s.out_dir.join(&tag_relpath.with_extension("html"));

        tag_articles.sort_by(sort_article);

        let list_data = ListPageData {
            blog_name: &s.blog_name,
            title: format!("タグ: {}", tag),
            relpath: tag_relpath,
            is_page: true,
            articles: tag_articles.iter().map(|a| a.as_ref()).collect(),
        };

        let out_tag_fd = OpenOptions::new()
            .write(true)
            .create(true)
            .open(out_abspath)?;
        s.handlebars
            .render_to_write("list", &list_data, out_tag_fd)
            .with_context(|| format!("while generating for tag {:?}", tag))?;
    }

    Ok(())
}<|MERGE_RESOLUTION|>--- conflicted
+++ resolved
@@ -203,7 +203,11 @@
             .id(&s.blog_url) // RFC3987 IRI: 各ページのURLでいいんじゃないか
             .updated(Local::now().with_timezone(&offset))
             .entries(Vec::from_iter(articles.iter().map(|art| {
-                let uri = format!("{}/{}", s.blog_url, art.path.to_string_lossy());
+                let uri = format!(
+                    "{}/{}",
+                    s.blog_url,
+                    art.relpath.with_extension("html").to_string_lossy()
+                );
 
                 EntryBuilder::default()
                     .title(&*art.title)
@@ -252,11 +256,7 @@
             let mut articles: Vec<&ArticleMetadata> =
                 articles.iter().take(10).map(|a| a.as_ref()).collect();
 
-<<<<<<< HEAD
             // 先頭10件が最新
-=======
-            // rootに存在する記事
->>>>>>> eed61c50
             articles.append(
                 &mut entries_in_current_directory
                     .iter()
