use std::{
    collections::{HashMap, VecDeque},
<<<<<<< HEAD
    fs::{Metadata as FileMetadata, OpenOptions},
    io::BufWriter,
    iter::FromIterator,
    path::PathBuf,
    time::SystemTime,
=======
    fs::{create_dir_all, Metadata as FileMetadata, OpenOptions},
    path::PathBuf,
    rc::Rc,
>>>>>>> ab6860c7
};

use anyhow::{bail, Context};

<<<<<<< HEAD
use atom_syndication::{EntryBuilder, FeedBuilder, LinkBuilder};
use chrono::{Local, NaiveDate};
use either::Either;
=======
use chrono::NaiveDate;
>>>>>>> ab6860c7
use fs_extra::dir::CopyOptions;
use log::debug;
use pulldown_cmark::{html, Options, Parser};

use self::{
    data::{ArticleMetadata, ArticlePageData, ListPageData},
    utils::{gen_parser_event_iterator, sort_article},
};
use crate::state::State;

mod data;
mod utils;

fn preprocess_article(
    file_path: &PathBuf,
    file_meta: FileMetadata,
) -> anyhow::Result<ArticleMetadata> {
    let s = State::instance();
    let path = s.article_dir.join(file_path);

    let mut file_path_html: PathBuf = file_path.clone();
    file_path_html.set_extension("html");

    let mut metadata = ArticleMetadata {
        title: "".to_string(),
        tags: vec![],
        date: None,
        path: file_path_html,
        body: "".to_string(),
        file_meta,
    };

    let content = std::fs::read_to_string(&path)?;
    // parsing pandoc-style metadata block
    let header_pattern = regex::RegexBuilder::new(r"^---\r?\n(.*)---\r?\n(.*)")
        .dot_matches_new_line(true)
        .build()
        .unwrap();
    metadata.body = if let Some(caps) = header_pattern.captures(&content) {
        let header = &caps[1];
        for line in header.split('\n') {
            if line.is_empty() {
                continue;
            }
            let s: Vec<_> = line.split(':').collect();
            if s.len() != 2 {
                bail!("Invalid header: {}", line);
            }

            let name = s[0].trim();
            let value = s[1].trim();
            // currently, title and tag are supported
            match name {
                "title" => {
                    metadata.title = value.to_string();
                }
                "tag" => {
                    metadata.tags = value.split(',').map(|s| s.to_string()).collect();
                }
                "date" => {
                    metadata.date = Some(
                        NaiveDate::parse_from_str(value, "%Y-%m-%d")
                            .context("Invalid date format")?,
                    );
                }
                _ => {}
            }
        }

        caps[2].to_string()
    } else {
        content
    };

    Ok(metadata)
}

fn generate_article(metadata: &ArticleMetadata) -> anyhow::Result<()> {
    let s = State::instance();
    let mut options = Options::empty();
    options.insert(Options::ENABLE_STRIKETHROUGH);
    options.insert(Options::ENABLE_TABLES);

    let parser = Parser::new_ext(&metadata.body, options).map(gen_parser_event_iterator());

    // out
    let mut out_abspath = s.out_dir.join(&metadata.path);
    out_abspath.set_extension("html");

    create_dir_all(out_abspath.parent().unwrap())?;
    let out_abs_fd = OpenOptions::new()
        .write(true)
        .create(true)
        .open(out_abspath)
        .with_context(|| format!("while opening file {:?}", metadata.path))?;

    let mut body_html = String::new();
    html::push_html(&mut body_html, parser);

    let data = ArticlePageData {
        blog_name: &s.blog_name,
        body: body_html,
        meta: metadata,
    };
    s.handlebars
        .render_to_write("article", &data, out_abs_fd)
        .with_context(|| format!("while generating from {:?}", metadata.path))?;

    Ok(())
}

pub(crate) fn generate() -> anyhow::Result<()> {
    let s = State::instance();

    fs_extra::dir::remove(&s.out_dir)?;

    // copy `public_dir`
    let mut cp_opts = CopyOptions::new();
    cp_opts.copy_inside = true;
    cp_opts.content_only = true;
    cp_opts.overwrite = true;
    fs_extra::dir::copy(&s.public_dir, s.out_dir.join(&s.public_dir), &cp_opts)?;

    // master data
    let mut articles = vec![];

    // subdirectory data
    let mut directory_entries: HashMap<PathBuf, Vec<Rc<ArticleMetadata>>> = HashMap::new();
    let mut tags: HashMap<String, Vec<Rc<ArticleMetadata>>> = HashMap::new();

    // traversing `article_dir`
    let mut q = VecDeque::new();
    q.push_back(PathBuf::new()); // article_dirからの相対パスを入れるqueue

    while let Some(current_directory_relpath) = q.pop_front() {
        // relpathはarticle_dirからの相対パス、abspathはarticle_dirを含めたパス
        // abspathは厳密にはabsではないかもしれない
        let current_directory_abspath = s.article_dir.join(&current_directory_relpath);

        let entries_in_current_directory = directory_entries
            .entry(current_directory_relpath.clone())
            .or_default();

        for entry in std::fs::read_dir(current_directory_abspath)? {
            let entry = entry?;
            let meta = entry.metadata()?;
            let entry_relpath = current_directory_relpath.join(&entry.file_name());

            if meta.is_dir() {
                q.push_back(entry_relpath.clone());

                (*entries_in_current_directory).push(Rc::new(ArticleMetadata {
                    title: entry.file_name().to_string_lossy().into_owned(),
                    tags: vec![],
                    date: None,
                    path: s.article_dir.join(&entry_relpath),
                    body: "".to_string(),
                    file_meta: meta,
                }));
            } else if meta.is_file() {
                let article_meta =
                    Rc::new(preprocess_article(&entry_relpath, meta).with_context(|| {
                        format!(
                            "while preprocessing {:?}",
                            &current_directory_relpath.join(entry.file_name())
                        )
                    })?);
                for tag in article_meta.tags.iter() {
                    let tag_entries = tags.entry(tag.to_string()).or_default();
                    (*tag_entries).push(Rc::clone(&article_meta));
                }
                (*entries_in_current_directory).push(Rc::clone(&article_meta));
                articles.push(article_meta.clone());
            }
        }
    }

    articles.sort_by(sort_article);

    debug!("generating articles");
    for article in articles.iter() {
        generate_article(article)?;
    }

    debug!("generating directory-index pages");
<<<<<<< HEAD
    for (out_rel_dir_path, entry) in directories.into_iter() {
        let out_abs_file_path = s.out_dir.join(&out_rel_dir_path).join("index.html");
        // index page
        let out_rel_dir_name = out_rel_dir_path.to_string_lossy().to_string();

        if out_rel_dir_name.is_empty() {
            // root index.html
            let mut articles: Vec<&ArticleMetadata> = articles.iter().collect();
            articles.sort_by(sort_article);
            let articles = articles; // ソート済み

            // generate feed using `articles`(行儀が悪い)
            {
                debug!("generating feed");
                let offset: chrono::FixedOffset =
                    chrono::FixedOffset::east_opt(60 * 60 * 9).unwrap();
                let channel = FeedBuilder::default()
                    .title(format!("articles - {}", s.blog_name))
                    .lang(Some("ja".to_string()))
                    .links(vec![
                        LinkBuilder::default()
                            .href(&s.blog_url)
                            .mime_type(Some("text/html".to_string()))
                            .build(),
                        LinkBuilder::default()
                            .href(format!("{}/feed.atom", s.blog_url))
                            .mime_type(Some("application/atom+xml".to_string()))
                            .build(),
                    ])
                    .id(&s.blog_url) // RFC3987 IRI: 各ページのURLでいいんじゃないか
                    .updated(Local::now().with_timezone(&offset))
                    .entries(Vec::from_iter(articles.iter().map(|art| {
                        let uri = format!("{}/{}", s.blog_url, art.path.to_string_lossy());

                        EntryBuilder::default()
                            .title(&*art.title)
                            .link(
                                LinkBuilder::default()
                                    .href(&uri)
                                    .mime_type(Some("text/html".to_string()))
                                    .build(),
                            )
                            .id(&uri)
                            .updated(
                                chrono::DateTime::<Local>::from(
                                    art.file_meta.modified().unwrap_or(SystemTime::UNIX_EPOCH),
                                )
                                .with_timezone(&offset),
                            )
                            .build()
                    })))
                    .build();

                let feed_fd = OpenOptions::new()
                    .create(true)
                    .write(true)
                    .open(s.out_dir.join("feed.atom"))?;
                let writer = BufWriter::new(feed_fd);
                channel.write_to(writer)?;
            }

            let mut dir_items: Vec<&ArticleMetadata> = entry
                .iter()
                .map(|e| match e {
                    Either::Left(idx) => articles[*idx],
                    Either::Right(meta) => meta,
                })
                .collect();
            dir_items.sort_by(sort_article);
            let mut articles: Vec<&ArticleMetadata> = articles.into_iter().take(10).collect();
            // 先頭10件が最新
            articles.append(&mut dir_items);
=======
    for (directory_relpath, mut entries_in_current_directory) in directory_entries.into_iter() {
        let name = directory_relpath.to_string_lossy().to_string();
        let out_index_abspath = s.out_dir.join(&directory_relpath).join("index.html");
        entries_in_current_directory.sort_by(sort_article);

        create_dir_all(out_index_abspath.parent().unwrap()).with_context(|| {
            format!(
                "while making parent directories for {:?}",
                directory_relpath
            )
        })?;

        if name.is_empty() {
            // root
            let mut articles: Vec<&ArticleMetadata> =
                articles.iter().take(10).map(|a| a.as_ref()).collect();

            articles.append(
                &mut entries_in_current_directory
                    .iter()
                    .map(|e| e.as_ref())
                    .collect(),
            );
>>>>>>> ab6860c7

            let index_data = ListPageData {
                blog_name: &s.blog_name,
                title: "index".to_string(),
                path: PathBuf::from("/"),
                articles,
            };

            let out_index_fd = OpenOptions::new()
                .write(true)
                .create(true)
                .open(out_index_abspath)
                .context("while opening index.html")?;
            s.handlebars
                .render_to_write("index", &index_data, out_index_fd)
                .context("while generating index.html")?;
        } else {
            let list_data = ListPageData {
                blog_name: &s.blog_name,
                title: name,
                path: directory_relpath,
                articles: entries_in_current_directory
                    .iter()
                    .map(|e| e.as_ref())
                    .collect(),
            };

            let out_index_fd = OpenOptions::new()
                .write(true)
                .create(true)
                .open(out_index_abspath)
                .with_context(|| format!("while opening list for {:?}", list_data.title))?;
            s.handlebars
                .render_to_write("list", &list_data, out_index_fd)
                .with_context(|| format!("while generating list for {:?}", list_data.title))?;
        }
    }

    debug!("generating tag-index pages");
    create_dir_all(s.out_dir.join("tags"))
        .context("while making parent directories for tags page")?;
    for (tag, mut tag_articles) in tags.into_iter() {
        let tag_relpath = PathBuf::from("tags").join(&tag);
        let mut out_abspath = s.out_dir.join(&tag_relpath);
        out_abspath.set_extension("html");

        tag_articles.sort_by(sort_article);

        let list_data = ListPageData {
            blog_name: &s.blog_name,
            title: format!("タグ: {}", tag),
            path: tag_relpath,
            articles: tag_articles.iter().map(|a| a.as_ref()).collect(),
        };

        let out_tag_fd = OpenOptions::new()
            .write(true)
            .create(true)
            .open(out_abspath)?;
        s.handlebars
            .render_to_write("list", &list_data, out_tag_fd)
            .with_context(|| format!("while generating for tag {:?}", tag))?;
    }

    Ok(())
}<|MERGE_RESOLUTION|>--- conflicted
+++ resolved
@@ -1,27 +1,18 @@
 use std::{
     collections::{HashMap, VecDeque},
-<<<<<<< HEAD
-    fs::{Metadata as FileMetadata, OpenOptions},
+    fs::{create_dir_all, Metadata as FileMetadata, OpenOptions},
     io::BufWriter,
     iter::FromIterator,
     path::PathBuf,
+    rc::Rc,
     time::SystemTime,
-=======
-    fs::{create_dir_all, Metadata as FileMetadata, OpenOptions},
-    path::PathBuf,
-    rc::Rc,
->>>>>>> ab6860c7
 };
 
 use anyhow::{bail, Context};
 
-<<<<<<< HEAD
 use atom_syndication::{EntryBuilder, FeedBuilder, LinkBuilder};
 use chrono::{Local, NaiveDate};
-use either::Either;
-=======
-use chrono::NaiveDate;
->>>>>>> ab6860c7
+
 use fs_extra::dir::CopyOptions;
 use log::debug;
 use pulldown_cmark::{html, Options, Parser};
@@ -153,9 +144,8 @@
     let mut tags: HashMap<String, Vec<Rc<ArticleMetadata>>> = HashMap::new();
 
     // traversing `article_dir`
-    let mut q = VecDeque::new();
-    q.push_back(PathBuf::new()); // article_dirからの相対パスを入れるqueue
-
+    let mut q = VecDeque::new(); // article_dirからの相対パスを入れるqueue
+    q.push_back(PathBuf::new());
     while let Some(current_directory_relpath) = q.pop_front() {
         // relpathはarticle_dirからの相対パス、abspathはarticle_dirを含めたパス
         // abspathは厳密にはabsではないかもしれない
@@ -192,6 +182,7 @@
                 for tag in article_meta.tags.iter() {
                     let tag_entries = tags.entry(tag.to_string()).or_default();
                     (*tag_entries).push(Rc::clone(&article_meta));
+                    // (*tag_entries).push(articles.len());
                 }
                 (*entries_in_current_directory).push(Rc::clone(&article_meta));
                 articles.push(article_meta.clone());
@@ -206,81 +197,56 @@
         generate_article(article)?;
     }
 
-    debug!("generating directory-index pages");
-<<<<<<< HEAD
-    for (out_rel_dir_path, entry) in directories.into_iter() {
-        let out_abs_file_path = s.out_dir.join(&out_rel_dir_path).join("index.html");
-        // index page
-        let out_rel_dir_name = out_rel_dir_path.to_string_lossy().to_string();
-
-        if out_rel_dir_name.is_empty() {
-            // root index.html
-            let mut articles: Vec<&ArticleMetadata> = articles.iter().collect();
-            articles.sort_by(sort_article);
-            let articles = articles; // ソート済み
-
-            // generate feed using `articles`(行儀が悪い)
-            {
-                debug!("generating feed");
-                let offset: chrono::FixedOffset =
-                    chrono::FixedOffset::east_opt(60 * 60 * 9).unwrap();
-                let channel = FeedBuilder::default()
-                    .title(format!("articles - {}", s.blog_name))
-                    .lang(Some("ja".to_string()))
-                    .links(vec![
+    debug!("generating feed");
+    {
+        let offset: chrono::FixedOffset = chrono::FixedOffset::east_opt(60 * 60 * 9).unwrap();
+        let channel = FeedBuilder::default()
+            .title(format!("articles - {}", s.blog_name))
+            .lang(Some("ja".to_string()))
+            .links(vec![
+                LinkBuilder::default()
+                    .href(&s.blog_url)
+                    .mime_type(Some("text/html".to_string()))
+                    .build(),
+                LinkBuilder::default()
+                    .href(format!("{}/feed.atom", s.blog_url))
+                    .mime_type(Some("application/atom+xml".to_string()))
+                    .build(),
+            ])
+            .id(&s.blog_url) // RFC3987 IRI: 各ページのURLでいいんじゃないか
+            .updated(Local::now().with_timezone(&offset))
+            .entries(Vec::from_iter(articles.iter().map(|art| {
+                let uri = format!("{}/{}", s.blog_url, art.path.to_string_lossy());
+
+                EntryBuilder::default()
+                    .title(&*art.title)
+                    .link(
                         LinkBuilder::default()
-                            .href(&s.blog_url)
+                            .href(&uri)
                             .mime_type(Some("text/html".to_string()))
                             .build(),
-                        LinkBuilder::default()
-                            .href(format!("{}/feed.atom", s.blog_url))
-                            .mime_type(Some("application/atom+xml".to_string()))
-                            .build(),
-                    ])
-                    .id(&s.blog_url) // RFC3987 IRI: 各ページのURLでいいんじゃないか
-                    .updated(Local::now().with_timezone(&offset))
-                    .entries(Vec::from_iter(articles.iter().map(|art| {
-                        let uri = format!("{}/{}", s.blog_url, art.path.to_string_lossy());
-
-                        EntryBuilder::default()
-                            .title(&*art.title)
-                            .link(
-                                LinkBuilder::default()
-                                    .href(&uri)
-                                    .mime_type(Some("text/html".to_string()))
-                                    .build(),
-                            )
-                            .id(&uri)
-                            .updated(
-                                chrono::DateTime::<Local>::from(
-                                    art.file_meta.modified().unwrap_or(SystemTime::UNIX_EPOCH),
-                                )
-                                .with_timezone(&offset),
-                            )
-                            .build()
-                    })))
-                    .build();
-
-                let feed_fd = OpenOptions::new()
-                    .create(true)
-                    .write(true)
-                    .open(s.out_dir.join("feed.atom"))?;
-                let writer = BufWriter::new(feed_fd);
-                channel.write_to(writer)?;
-            }
-
-            let mut dir_items: Vec<&ArticleMetadata> = entry
-                .iter()
-                .map(|e| match e {
-                    Either::Left(idx) => articles[*idx],
-                    Either::Right(meta) => meta,
-                })
-                .collect();
-            dir_items.sort_by(sort_article);
-            let mut articles: Vec<&ArticleMetadata> = articles.into_iter().take(10).collect();
-            // 先頭10件が最新
-            articles.append(&mut dir_items);
-=======
+                    )
+                    .id(&uri)
+                    .updated(
+                        chrono::DateTime::<Local>::from(
+                            art.file_meta.modified().unwrap_or(SystemTime::UNIX_EPOCH),
+                        )
+                        .with_timezone(&offset),
+                    )
+                    .build()
+            })))
+            .build();
+
+        let feed_fd = OpenOptions::new()
+            .create(true)
+            .write(true)
+            .open(s.out_dir.join("feed.atom"))
+            .context("while opening feed file")?;
+        let writer = BufWriter::new(feed_fd);
+        channel.write_to(writer).context("while writing feed")?;
+    }
+
+    debug!("generating directory-index pages");
     for (directory_relpath, mut entries_in_current_directory) in directory_entries.into_iter() {
         let name = directory_relpath.to_string_lossy().to_string();
         let out_index_abspath = s.out_dir.join(&directory_relpath).join("index.html");
@@ -298,13 +264,13 @@
             let mut articles: Vec<&ArticleMetadata> =
                 articles.iter().take(10).map(|a| a.as_ref()).collect();
 
+            // 先頭10件が最新
             articles.append(
                 &mut entries_in_current_directory
                     .iter()
                     .map(|e| e.as_ref())
                     .collect(),
             );
->>>>>>> ab6860c7
 
             let index_data = ListPageData {
                 blog_name: &s.blog_name,
