{
  "https://abema.tv/channels/abema-anime/slots/9JFfUBsntZ6goq": {
    "description": "千束の人工心臓が狙われた。バッテリーの充電ができなくなったことで、千束は余命を宣告される。替えのな… アニメの動画を無料で見るならABEMA！今期アニメ(最新作)の見逃し配信から懐かしの名作まで充実なラインナップ！ここでしか見られないオリジナル声優番組も今すぐ楽しめる！",
    "thumb_url": "https://hayabusa.io/abema/programs/26-171_s1_p9/thumb001.w800.v1662379010.jpg",
    "title": "リコリス・リコイル #9【地上波同時・独占先行】 | 新しい未来のテレビ | ABEMA",
    "type": "video.tv_show",
    "url": "https://abema.tv/channels/abema-anime/slots/9JFfUBsntZ6goq"
  },
  "https://abema.tv/channels/abema-anime/slots/AhkmYMa3EoW4vB": {
    "description": "千束はミズキやクルミが自分のことに囚われないよう、喫茶リコリコの閉店を切り出す。その頃、DAに戻った… アニメの動画を無料で見るならABEMA！今期アニメ(最新作)の見逃し配信から懐かしの名作まで充実なラインナップ！ここでしか見られないオリジナル声優番組も今すぐ楽しめる！",
    "thumb_url": "https://hayabusa.io/abema/programs/26-171_s1_p10/thumb001.w800.v1662379010.jpg",
    "title": "リコリス・リコイル #10【地上波同時・独占先行】 | 新しい未来のテレビ | ABEMA",
    "type": "video.tv_show",
    "url": "https://abema.tv/channels/abema-anime/slots/AhkmYMa3EoW4vB"
  },
  "https://abema.tv/channels/abema-anime/slots/CHAyxuVmRwyACX": {
    "description": "平穏な日々――その裏には秘密がある\n犯罪を未然に防ぐ秘密組織――「DA（Direct Attack）」。\nそのエ… アニメの動画を無料で見るならABEMA！今期アニメ(最新作)の見逃し配信から懐かしの名作まで充実なラインナップ！ここでしか見られないオリジナル声優番組も今すぐ楽しめる！",
    "thumb_url": "https://hayabusa.io/abema/programs/26-171_s1_p12/thumb001.w800.v1662977357.jpg",
    "title": "リコリス・リコイル #12【地上波同時・独占先行】 | 新しい未来のテレビ | ABEMA",
    "type": "video.tv_show",
    "url": "https://abema.tv/channels/abema-anime/slots/CHAyxuVmRwyACX"
  },
  "https://animestore.docomo.ne.jp/animestore/ci_pc?workId=24780&partId=24780008": {
    "description": "５人目のメンバー・理瀬を仲間に加え、５人体勢となったRISE。本戦を勝ち上がり、陽和たちにとっては２度目、雪乃と理瀬にとってははじめのイベントステージにも参加、新曲を披露し、好評を得る。そんな中、May-Beeの番組「Smash!May-Bee」への出演で、千葉の海へと出かけることになるRISE一同。スマイル・LINK@Doll・BanSheeたちも一緒に、番組企画でのビーチスポーツに挑戦する！",
    "thumb_url": "https://cs1.animestore.docomo.ne.jp/anime_kv/img/24/78/0/0/08/24780008_1_d2.jpg?1660111318330",
    "title": "Extreme Hearts #08 サマータイム・バケーション",
    "type": "article",
    "url": "https://animestore.docomo.ne.jp/animestore/ci_pc?workId=24780&partId=24780008"
  },
  "https://animestore.docomo.ne.jp/animestore/ci_pc?workId=24780&partId=24780009": {
    "description": "神奈川準決勝で対戦することになるチーム「SnowWolf」。そのメンバーであるミシェルと陽和は河川敷のガード下で偶然知り合い、交流する。決して恵まれた環境ではない中、音楽活動に懸ける想いでExtreme Heartsに向き合っているミシェルとアシュリーの二人に共感する陽和。準決勝では互いに全力で戦うことを誓い合う。ミシェルは陽和に「決勝まで行けなかったら、来年以降の大会出場も音楽活動も諦める」と…",
    "thumb_url": "https://cs1.animestore.docomo.ne.jp/anime_kv/img/24/78/0/0/09/24780009_1_d2.jpg?1660885238751",
    "title": "Extreme Hearts #09 SNOW WOLF",
    "type": "article",
    "url": "https://animestore.docomo.ne.jp/animestore/ci_pc?workId=24780&partId=24780009"
  },
  "https://animestore.docomo.ne.jp/animestore/ci_pc?workId=24780&partId=24780010": {
    "description": "激戦の末にSnowWolfに勝利し、一足先に決勝へと駒を進めたRISE一同。May-Beeもまた、ライバルであり昨年は東日本大会をともに戦った仲間・LINK@Dollを下し、決勝への切符を手にする。決勝を待つ中、RISEとSnowWolfの2チームは「県内の病院への慰問ライブ」という企画で再会。陽和とミシェルは協力してライブを盛り立て、ライブを成功させる。SnowWolfの二人は準決勝での戦いや…",
    "thumb_url": "https://cs1.animestore.docomo.ne.jp/anime_kv/img/24/78/0/0/10/24780010_1_d2.jpg?1661486433367",
    "title": "Extreme Hearts #10 約束",
    "type": "article",
    "url": "https://animestore.docomo.ne.jp/animestore/ci_pc?workId=24780&partId=24780010"
  },
  "https://animestore.docomo.ne.jp/animestore/ci_pc?workId=24780&partId=24780011": {
    "description": "決勝戦、May-Beeの圧倒的な実力に序盤から大きく点差を離されたRISE。そんな中、陽和はチームの絶対的危機を救う１プレイを成し遂げるが、その際に左足を負傷してしまう。痛みをこらえ、「走ってボールを拾う」という自分の役割を果たし続ける陽和。インターバルの間にミシェルからの治療を受けながら、これ以上の試合参加を止められる陽和。「それでも最後まで戦いたい」という陽和の言葉を受け入れるミシェル。そし…",
    "thumb_url": "https://cs1.animestore.docomo.ne.jp/anime_kv/img/24/78/0/0/11/24780011_1_d2.jpg?1662100278354",
    "title": "Extreme Hearts #11 Run for Victory",
    "type": "article",
    "url": "https://animestore.docomo.ne.jp/animestore/ci_pc?workId=24780&partId=24780011"
  },
  "https://animestore.docomo.ne.jp/animestore/ci_pc?workId=25275&partId=25275023": {
    "description": "両親の出張がキャンセルになり、久しぶりに親子いっしょの時間を過ごすここね。しかし何を話したら良いのか分からず戸惑いー。",
    "thumb_url": "https://cs1.animestore.docomo.ne.jp/anime_kv/img/25/27/5/0/23/25275023_1_d2.jpg?1659942065657",
    "title": "デリシャスパーティ♡プリキュア 第23話 ここねのわがまま？思い出のボールドーナツ",
    "type": "article",
    "url": "https://animestore.docomo.ne.jp/animestore/ci_pc?workId=25275&partId=25275023"
  },
  "https://animestore.docomo.ne.jp/animestore/ci_pc?workId=25606&partId=25606013": {
    "description": "神奈川No.2チーム「LINK＠Doll」との合同練習に参加するRISE一同。チーム交流と練習試合を重ねていく。練習後、陽和はMay-Bee羽月・LINK舞花とそれぞれのチームや「この先」について語り合う……。アニメ「Extreme Hearts」#08の幕間エピソードを描くサイドストーリー。",
    "thumb_url": "https://cs1.animestore.docomo.ne.jp/anime_kv/img/25/60/6/0/13/25606013_1_d2.jpg?1656468547550",
    "title": "Extreme Hearts S×S×S #08ex RISE×LINK＠Doll×桜井羽月",
    "type": "article",
    "url": "https://animestore.docomo.ne.jp/animestore/ci_pc?workId=25606&partId=25606013"
  },
  "https://animestore.docomo.ne.jp/animestore/ci_pc?workId=25606&partId=25606014": {
    "description": "初参加で神奈川ベスト４まで上り詰めたチーム「SnowWolf」。メンバーのミシェル・アシュリーのもとに、スマイルパワーが訪れて取材する。陽和と交流を持っていたミシェルとアシュリーは、陽和やRISEとのことを考える……。アニメ「Extreme Hearts」#09の幕間エピソードを描くサイドストーリー。",
    "thumb_url": "https://cs1.animestore.docomo.ne.jp/anime_kv/img/25/60/6/0/14/25606014_1_d2.jpg?1656468577568",
    "title": "Extreme Hearts S×S×S #09ex SnowWolf×今までとこれから",
    "type": "article",
    "url": "https://animestore.docomo.ne.jp/animestore/ci_pc?workId=25606&partId=25606014"
  },
  "https://animestore.docomo.ne.jp/animestore/ci_pc?workId=25606&partId=25606016": {
    "description": "神奈川大会準決勝を終えて友情を築いたRISEとSnowWolfは、RISEが挑む決勝戦に向けて協力体制を取る。決勝戦やその先のことについて語らう一同。決勝戦まであとわずか……。アニメ「Extreme Hearts」#10の幕間エピソードを描くサイドストーリー。",
    "thumb_url": "https://cs1.animestore.docomo.ne.jp/anime_kv/img/25/60/6/0/16/25606016_1_d2.jpg?1656468640226",
    "title": "Extreme Hearts S×S×S #10ex RISE×SnowWolf",
    "type": "article",
    "url": "https://animestore.docomo.ne.jp/animestore/ci_pc?workId=25606&partId=25606016"
  },
  "https://animestore.docomo.ne.jp/animestore/ci_pc?workId=25606&partId=25606017": {
    "description": "神奈川大会決勝戦への準備の傍ら、ファイナルイベントのステージにむけて楽曲作成にも打ち込んでいた陽和。ついに完成したその楽曲を、陽和は一同に披露する。アニメ「Extreme Hearts」＃11から少し前を振り返り、現在に繋がるエピソードを描くサイドストーリー。",
    "thumb_url": "https://cs1.animestore.docomo.ne.jp/anime_kv/img/25/60/6/0/17/25606017_1_d2.jpg?1656468672753",
    "title": "Extreme Hearts S×S×S #11ex ファイナルステージ×全力Challenger",
    "type": "article",
    "url": "https://animestore.docomo.ne.jp/animestore/ci_pc?workId=25606&partId=25606017"
  },
  "https://animestore.docomo.ne.jp/animestore/ci_pc?workId=25620&partId=25620008": {
    "description": "リコリコが深刻な赤字経営と知ったたきなは、自ら経理担当に名乗り出る。やたら弾を無駄撃ちする千束の制止や、店のメンバーのフォローまで完璧にこなすたきな。さらに新メニューまで考案するが、そのメニューはなんとも形容しがたい形をしていて！？",
    "thumb_url": "https://cs1.animestore.docomo.ne.jp/anime_kv/img/25/62/0/0/08/25620008_1_d2.jpg?1661140979408",
    "title": "リコリス・リコイル 第8話 Another day, another dollar",
    "type": "article",
    "url": "https://animestore.docomo.ne.jp/animestore/ci_pc?workId=25620&partId=25620008"
  },
  "https://animestore.docomo.ne.jp/animestore/ci_pc?workId=25690&partId=25690008": {
    "description": "ボロボロになった邪神ちゃんは、樹齢300年超えのあこう群落に、力強さを感じていた。通りすがりの梶原さんに言われ、木を逆さまに見てみると、そこにはなんとハートマークが！木を通じて、大地からの深い愛を感じ、「南向きに生きよう」と心打たれた邪神ちゃんだったが…？時を同じくして、リエールも南島原にやってきていた。古くからの知人に会いに来たというリエールに、付きそうことにした邪神ちゃんは…。",
    "thumb_url": "https://cs1.animestore.docomo.ne.jp/anime_kv/img/25/69/0/0/08/25690008_1_d2.jpg?1660885269355",
    "title": "邪神ちゃんドロップキックX 第8話 イルカにノって大騒ぎ！ハラハラドキドキ南島原！",
    "type": "article",
    "url": "https://animestore.docomo.ne.jp/animestore/ci_pc?workId=25690&partId=25690008"
  },
  "https://animestore.docomo.ne.jp/animestore/ci_pc?workId=25690&partId=25690009": {
    "description": "さわやかな空のなかで、気球に揺られて現実逃避する邪神ちゃん。自然豊かな富良野の気候に、目から耳から癒やされながら、借金のことは忘れてしまおう…。そんな無責任な邪神ちゃんを何とか現実に引き戻そうと、メデューサは様々な提案を繰り出す…。そして、メロン農園にやってきた邪神ちゃんは、ついに働くことを決心する。本気の目をした邪神ちゃんに、強く感動したメデューサだったが…。",
    "thumb_url": "https://cs1.animestore.docomo.ne.jp/anime_kv/img/25/69/0/0/09/25690009_1_d2.jpg?1661486459735",
    "title": "邪神ちゃんドロップキックX 第9話 富良野に潤むラベンダー色の瞳",
    "type": "article",
    "url": "https://animestore.docomo.ne.jp/animestore/ci_pc?workId=25690&partId=25690009"
  },
  "https://animestore.docomo.ne.jp/animestore/ci_pc?workId=25690&partId=25690010": {
    "description": "「ゆりねがいなくなってしまった…！」不安になった邪神ちゃんは、メデューサたちを呼び寄せて、緊急会議をすることに。見捨てられたのかと落ち込む邪神ちゃんを、静かに見守る仲間たち。心当たりはないの？と聞かれ、邪神ちゃんはあるエピソードを思い出すのだが…。残された手紙を頼りに、邪神ちゃんたち御一行は、花園神社に向かうことに。悪魔よけの結界があるかもしれないと恐る恐る進む一同は…。",
    "thumb_url": "https://cs1.animestore.docomo.ne.jp/anime_kv/img/25/69/0/0/10/25690010_1_d2.jpg?1662091261613",
    "title": "邪神ちゃんドロップキックX 第10話 大空に聞け！ 私の名は邪神ちゃんですの！",
    "type": "article",
    "url": "https://animestore.docomo.ne.jp/animestore/ci_pc?workId=25690&partId=25690010"
  },
  "https://animestore.docomo.ne.jp/animestore/ci_pc?workId=25692&partId=25692008": {
    "description": "ナズナ以外の吸血鬼、セリ、ニコ、ミドリ、ハツカ、カブラと知り合ったコウ。そして、初めて血を吸われてから1年以内に吸血鬼にならなかった人間は、一生吸血鬼になれないということを知り……。",
    "thumb_url": "https://cs1.animestore.docomo.ne.jp/anime_kv/img/25/69/2/0/08/25692008_1_d2.jpg?1661317206560",
    "title": "よふかしのうた 第8夜 どいつもこいつも",
    "type": "article",
    "url": "https://animestore.docomo.ne.jp/animestore/ci_pc?workId=25692&partId=25692008"
  },
  "https://animestore.docomo.ne.jp/animestore/ci_pc?workId=25692&partId=25692009": {
    "description": "セリとカラオケに行くことになったコウ。セリは最近、恋愛感情を拗らせた通称ダル男に付きまとわれているようで、カラオケ中もドア越しに中を除く人物が現れる。ダル男の存在が面倒になったセリは、殺そうと決意するが……。",
    "thumb_url": "https://cs1.animestore.docomo.ne.jp/anime_kv/img/25/69/2/0/09/25692009_1_d2.jpg?1661833842284",
    "title": "よふかしのうた 第9夜 ずるい",
    "type": "article",
    "url": "https://animestore.docomo.ne.jp/animestore/ci_pc?workId=25692&partId=25692009"
  },
  "https://animestore.docomo.ne.jp/animestore/ci_pc?workId=25692&partId=25692010": {
    "description": "ミドリに頼まれ彼女の勤務先のメイド喫茶でバイトをすることになったナズナ。コウは客としてナズナの動向を見守っていたが、とある盗撮事件の犯人探しをすることになって……。",
    "thumb_url": "https://cs1.animestore.docomo.ne.jp/anime_kv/img/25/69/2/0/10/25692010_1_d2.jpg?1662436806444",
    "title": "よふかしのうた 第10夜 盗撮画像を拡大して見る",
    "type": "article",
    "url": "https://animestore.docomo.ne.jp/animestore/ci_pc?workId=25692&partId=25692010"
  },
  "https://animestore.docomo.ne.jp/animestore/ci_pc?workId=25692&partId=25692011": {
    "description": "ナズナに促され、添い寝屋の客引きをしていたコウ。疲れていそうな女性に声を掛け、2人で喫茶店に入る。ふと、その女性の煙草や手袋が気になり、コウは女性に職業を尋ねる。差し出された名刺には“探偵”の文字が……。",
    "thumb_url": "https://cs1.animestore.docomo.ne.jp/anime_kv/img/25/69/2/0/11/25692011_1_d2.jpg?1663051064008",
    "title": "よふかしのうた 第11夜 吸血鬼って知ってるかい?",
    "type": "article",
    "url": "https://animestore.docomo.ne.jp/animestore/ci_pc?workId=25692&partId=25692011"
  },
  "https://blog.deltabox.site/post/2021/02/use_yasskkserv2_as_skk_dic_server/": {
    "description": "久々に４連休となったので、たまには頻度高めにブログを書いてみることにします。\n今回は、前回SKKにしたということを書きましたが、それの辞書サーバーについて書いてみようと思います。",
    "thumb_url": "https://blog.deltabox.site/img/avatar.jpg",
    "title": "SKKの辞書サーバーとしてyaskkserv2を使うようにしてみた",
    "type": "article",
    "url": "https://blog.deltabox.site/post/2021/02/use_yasskkserv2_as_skk_dic_server/"
  },
  "https://bugs.gentoo.org/862861": null,
  "https://cemetrygates1919.hatenablog.com/entry/2022/09/19/222902": {
    "description": "はじめに みなさん、アニメ見ていますか？2022年夏のクールも数十作のアニメが放送されています。更に今期は話題作・評判作も多くあって「どんなアニメを見ればいいかわからないよ～」と思っている方も大勢いらっしゃるのではないかと思います。私も全部見られているわけではないのですが、30本強見ている中で、今期はかなり豊作クールだなぁと感じています。 こんな中で面白いアニメを見つけるのって、大変ですよね。 面白いアニメを見つけるには足で探す、すなわちアニメ全部見るのが一番かなあとも感じているのですが（アニメの合う・合わないも人それぞれですからね）とは言え時間の足りない現代において片っ端からアニメを見る、と…",
    "thumb_url": "https://cdn-ak.f.st-hatena.com/images/fotolife/c/cemetrygates1919/20220919/20220919222550.jpg",
    "title": "あなたにぴったりのアニメが見つかる！ オススメアニメフローチャート - 日陰の小道",
    "type": "article",
    "url": "https://cemetrygates1919.hatenablog.com/entry/2022/09/19/222902"
  },
  "https://gist.github.com/xecua/3c6ca9350160106e30e82a4668410f53": {
    "description": "よく使う(?)コピペをまとめたやつ. GitHub Gist: instantly share code, notes, and snippets.",
    "thumb_url": "https://github.githubassets.com/images/modules/gists/gist-og-image.png",
    "title": "よく使う(?)コピペをまとめたやつ",
    "type": "article",
    "url": "https://gist.github.com/xecua/3c6ca9350160106e30e82a4668410f53"
  },
  "https://github.com/MicrosoftDocs/live-share/issues/4646": {
    "description": "Describe what happened: Live Share basically isn&#39;t doing anything. Although it&#39;s installed and shows in the left panel and command palette, the buttons in the left panel don&#39;t work and ...",
    "thumb_url": "https://opengraph.githubassets.com/4d057a707dcfb2f08cb67d778c1bebc791eb9e455b3b1694844f071bcd0e78ca/MicrosoftDocs/live-share/issues/4646",
    "title": "Live Share not doing anything on linux · Issue #4646 · MicrosoftDocs/live-share",
    "type": "object",
<<<<<<< HEAD
    "url": "https://github.com/MicrosoftDocs/live-share/issues/4646"
  },
  "https://github.com/MicrosoftDocs/live-share/issues/4693": {
    "description": "Describe what happened: What was your system configuration? Product and Version [VS/VSCode]: 1.68 OS Version[macOS/Windows]: Gentoo Linux Live Share Extension Version:v1.0.5615 Target Platform or L...",
    "thumb_url": "https://opengraph.githubassets.com/fcefbfbc8cbb4c89ef85170f48bcf589dcac8f5bf27bdd264266b1ffb187c6de/MicrosoftDocs/live-share/issues/4693",
    "title": "(\"command liveshare.join not found\") · Issue #4693 · MicrosoftDocs/live-share",
    "type": "object",
    "url": "https://github.com/MicrosoftDocs/live-share/issues/4693"
  },
  "https://github.com/microsoft/wslg/issues/173#issuecomment-849379966": {
    "description": "Is your feature request related to a problem? Please describe. I use dvorak keyboard layout, and I can not find a way to change the wslg keyboard from qwerty to dvorak Describe the solution you&#39...",
    "thumb_url": "https://opengraph.githubassets.com/30d46d5b7e5c61b527cc52359086b975772a1ac09d7ba6251a156f7d355560f2/microsoft/wslg/issues/173",
    "title": "support customized keyboard layout (with KLC file) · Issue #173 · microsoft/wslg",
    "type": "object",
    "url": "https://github.com/microsoft/wslg/issues/173"
  },
  "https://github.com/microsoft/wslg/issues/27#issuecomment-913691871": {
    "description": "When I try to type any text on any of the GUI applicatuins, the letter doesnt matches the keyboard layout (it works just fine from the command prompt).",
    "thumb_url": "https://opengraph.githubassets.com/cbb227552045da05d06c2d2d79ebcd4c30dd782ba4e826abd0f0c354f59a0419/microsoft/wslg/issues/27",
    "title": "Keyboard layout messed up for KBD_PORTUGUESE_BRAZILIAN_ABNT2. · Issue #27 · microsoft/wslg",
    "type": "object",
    "url": "https://github.com/microsoft/wslg/issues/27"
  },
  "https://github.com/openjdk/jdk/blob/master/src/java.base/share/classes/java/util/HashMap.java#L573": {
    "description": "JDK main-line development https://openjdk.org/projects/jdk - jdk/HashMap.java at master · openjdk/jdk",
    "thumb_url": "https://opengraph.githubassets.com/5b7ef68fb29dd4a1d9bc4a93659e7ba7a0bf9b414904007594477f0d0abfd96b/openjdk/jdk",
    "title": "jdk/HashMap.java at master · openjdk/jdk",
    "type": "object",
    "url": "https://github.com/openjdk/jdk"
  },
  "https://lycoris-recoil.com/story/?id=ep11": {
    "description": "オリジナルTVアニメーション「リコリス・リコイル」2022年7月放送開始！",
    "thumb_url": "https://lycoris-recoil.com/ogp3.png",
    "title": "オリジナルTVアニメーション「リコリス・リコイル」公式サイト",
    "type": "website",
    "url": "https://lycoris-recoil.com/"
  },
  "https://seiga.nicovideo.jp/comic/55845": {
    "description": "最新話:第13話 2022/09/03更新。再生（累計）: 467418。 全話無料。 ブラックな求人誌制作会社で、日々心と体を蝕まれる入社半年の新人・夏鈴。\nある日先輩の癒衣さんに、体をほぐすマッサージをしてもらうことにな…",
    "thumb_url": "https://deliver.cdn.nicomanga.jp/img/ogp_alternative.jpg",
    "title": "ほぐして、癒衣さん。 / ミナミト",
    "type": "book",
    "url": "https://seiga.nicovideo.jp/comic/55845"
  },
  "https://sleepygamersmemo.blogspot.com/2021/11/audio-playback-device-disconnected.html": {
    "description": "数分間PCを操作しないとサウンドデバイスが無効化されて無音になる問題の解決策をメモメモ…",
    "thumb_url": "https://1.bp.blogspot.com/-HHr0c4RtC-I/YZIjgyLBcNI/AAAAAAAAZFQ/tLmqDzM25xcm3OStx_I8rvo7rN-dltZSQCLcBGAsYHQ/w1200-h630-p-k-no-nu/windows10soundcontrolpanel.png",
    "title": "サウンドデバイスが勝手に無効化される",
    "type": "website",
    "url": "https://sleepygamersmemo.blogspot.com/2021/11/audio-playback-device-disconnected.html"
  },
  "https://twitter.com/elonmusk": {
    "description": "Mars & Cars, Chips & Dips",
    "thumb_url": "https://pbs.twimg.com/profile_images/1529956155937759233/Nyn1HZWF_normal.jpg",
    "title": "Elon Musk (@elonmusk) / Twitter",
    "type": "profile",
    "url": "https://twitter.com/elonmusk"
  },
  "https://www.amazon.co.jp/gp/product/B08HGFTZJ3/ref=ppx_yo_dt_b_asin_title_o00_s00?ie=UTF8&psc=1": null,
  "https://www.asahi-net.or.jp/~ax2s-kmtn/ref/jis_restore.html": null,
  "https://www.kamen-rider-official.com/fuuto/episode03/": {
    "description": "ロード・ドーパントとの直接対決を開始する翔太郎＆フィリップ。Ｗの活躍によりロードは倒され、ときめが殺人犯ではないことも証明された。だが今回の事件には、罪を数えるべき人間がもう一人。果たして翔太郎たちが解き明かした事件の全貌とは？",
    "thumb_url": "https://www.kamen-rider-official.com/static/images/fuuto/episode/episode03/ogimage.png",
    "title": "アニメ「風都探偵」第3話 ｔに気をつけろ／仮面の守護神｜仮面ライダーWEB【公式】｜東映",
    "type": "website",
    "url": "https://www.kamen-rider-official.com/fuuto/episode03"
  },
  "https://www.kamen-rider-official.com/fuuto/episode04/": {
    "description": "照井の計らいにより、ときめは鳴海探偵事務所の探偵助手となった。ところが、フィリップとはどこか波長が合わない様子。そんな二人をよそに、新たな依頼に対応する翔太郎と亜樹子。それは、ゲーム会社所属の超人気アイドル・風祭メグの護衛依頼であった。",
    "thumb_url": "https://www.kamen-rider-official.com/static/images/fuuto/episode/episode04/ogimage.png",
    "title": "アニメ「風都探偵」第4話 最悪のｍ／死を呼ぶ羽音｜仮面ライダーWEB【公式】｜東映",
    "type": "website",
    "url": "https://www.kamen-rider-official.com/fuuto/episode04"
  },
  "https://www.kamen-rider-official.com/fuuto/episode05/": {
    "description": "メガネウラ・ドーパントから風祭メグを守りきったものの、翔太郎は深い傷を負ってしまう。相棒に代わって動き出すフィリップ。ときめも探偵助手としての責務を果たす覚悟を決める。だが、謎の男・万灯雪侍の暗躍により、新たな能力に覚醒したメガネウラがメグに襲い掛かる。",
    "thumb_url": "https://www.kamen-rider-official.com/static/images/fuuto/episode/episode05/ogimage.png",
    "title": "アニメ「風都探偵」第5話 最悪のｍ／密告者｜仮面ライダーWEB【公式】｜東映",
    "type": "website",
    "url": "https://www.kamen-rider-official.com/fuuto/episode05"
  },
  "https://www.kamen-rider-official.com/fuuto/episode06/": {
    "description": "メガネウラ・ドーパントは、Ｗ ファングジョーカーの前に敗れ去った。事件は無事解決。ときめとフィリップのわだかまりも解消され、鳴海探偵事務所には穏やかな空気が流れる。一方、警察病院に搬送された犯人の傍には、「オーロラ」のガイアメモリを持つ男の姿があった。",
    "thumb_url": "https://www.kamen-rider-official.com/static/images/fuuto/episode/episode06/ogimage.png",
    "title": "アニメ「風都探偵」第6話 最悪のｍ／白い牙｜仮面ライダーWEB【公式】｜東映",
    "type": "website",
    "url": "https://www.kamen-rider-official.com/fuuto/episode06"
  },
  "https://www.kamen-rider-official.com/fuuto/episode07/": {
    "description": "キノコへの興味が抑えきれなくなったフィリップは、大雪の中、翔太郎と仲良くキノコ狩りへと出かける。雪山で遭難した二人が辿り着いたのは、寂れた村には似合わぬ立派な屋敷。雪に閉ざされた陸の孤島を舞台に、新たな事件が幕を開ける。",
    "thumb_url": "https://www.kamen-rider-official.com/static/images/fuuto/episode/episode07/ogimage.png",
    "title": "アニメ「風都探偵」第7話 閉ざされたｋ／名コンビ遭難｜仮面ライダーWEB【公式】｜東映",
    "type": "website",
    "url": "https://www.kamen-rider-official.com/fuuto/episode07"
  },
  "https://www.kamen-rider-official.com/geats/1/": {
    "description": "令和ライダー第４作は… 多数の仮面ライダーたちが生き残りゲームに！? 出自も目的も不明な謎の敵ジャマトの脅威から、街の平和を守るためのゲーム＝デザイアグランプリ。ゲームの参加者たちは各々が仮面ライダーに変身し、敵を倒したり、人々を救ったりすることで得られるスコアを競い合いながら、勝ち残ることを目指します。",
    "thumb_url": "https://www.kamen-rider-official.com/uploads/geats_summary/thumbnail_image1/1/a4352521-db4c-4b1c-ae3f-616314f5c44c.jpg?updatedAt=1661649047",
    "title": "1話 黎明F：ライダーへの招待状| 仮面ライダーWEB【公式】｜東映",
    "type": "website",
    "url": "https://www.kamen-rider-official.com/geats/1"
  },
  "https://www.kamen-rider-official.com/geats/2/": {
    "description": "令和ライダー第４作は… 多数の仮面ライダーたちが生き残りゲームに！? 出自も目的も不明な謎の敵ジャマトの脅威から、街の平和を守るためのゲーム＝デザイアグランプリ。ゲームの参加者たちは各々が仮面ライダーに変身し、敵を倒したり、人々を救ったりすることで得られるスコアを競い合いながら、勝ち残ることを目指します。",
    "thumb_url": "https://www.kamen-rider-official.com/uploads/geats_summary/thumbnail_image1/2/08f9d54b-c833-4489-a7bf-a4d705e2aae5.jpg?updatedAt=1662210153",
    "title": "2話 邂逅Ⅰ：宝さがしと盗賊| 仮面ライダーWEB【公式】｜東映",
    "type": "website",
    "url": "https://www.kamen-rider-official.com/geats/2"
  },
  "https://www.kamen-rider-official.com/geats/3/": {
    "description": "令和ライダー第４作は… 多数の仮面ライダーたちが生き残りゲームに！? 出自も目的も不明な謎の敵ジャマトの脅威から、街の平和を守るためのゲーム＝デザイアグランプリ。ゲームの参加者たちは各々が仮面ライダーに変身し、敵を倒したり、人々を救ったりすることで得られるスコアを競い合いながら、勝ち残ることを目指します。",
    "thumb_url": "https://www.kamen-rider-official.com/uploads/geats_summary/thumbnail_image1/3/939e9faa-cef9-485c-a154-4583df5e97f2.jpg?updatedAt=1662686483",
    "title": "3話 邂逅Ⅱ：ゾンビ狩り| 仮面ライダーWEB【公式】｜東映",
    "type": "website",
    "url": "https://www.kamen-rider-official.com/geats/3"
  },
  "https://www.nicovideo.jp/watch/sm41090760": {
    "description": "良いニュースと悪いニュースがある【MSFS】 [ゲーム] 出演　機長　　　　さとうささら（CeVIO AI）　副操縦士　　小春六花　　（CeVIO AI）　客室乗務員...",
    "thumb_url": "https://img.cdn.nimg.jp/s/nicovideo/thumbnails/41090760/41090760.25914535.original/r1280x720l?key=3eeff10570163624897f4c72cebecc52ae5c45c1ebf73bb658731ecd35d1747e",
    "title": "良いニュースと悪いニュースがある【MSFS】",
    "type": "video.other",
    "url": "https://www.nicovideo.jp/watch/sm41090760"
  },
  "https://www.twitch.tv/videos/1562454897?collection=3JK46mHPCxeeIw": {
    "description": "rtainjapan went live on Twitch. Catch up on their Good Job! VOD now.",
    "thumb_url": "https://static-cdn.jtvnw.net/cf_vods/d2nvs31859zcd8/b1a8b32e9d8d48627d92_rtainjapan_87567077294_8362880097//thumb/thumb1562454897-640x360.jpg",
    "title": "RTA in Japan Summer 2022: Good Job! - rtainjapan on Twitch",
    "type": "video.other",
    "url": "https://www.twitch.tv/videos/1562454897"
  },
  "https://www.youtube.com/watch?v=-MpI7HUzI28": {
    "description": "仮面ライダー龍騎　第04話　学校の怪談２少女を襲うダークウイング。蓮はモンスターを強化しようとするあまり、ダークウイングに人間を襲わせているのか？　真司の疑念をよそに、蓮の不審な行動は止まらない。だが優衣は真司の言葉に耳を貸そうとしなかった。そして真司は、蓮との対決に挑む。戦わなければ生き残れない！仮面ライダーシ...",
    "thumb_url": "https://i.ytimg.com/vi/-MpI7HUzI28/hqdefault.jpg",
    "title": "仮面ライダー龍騎　第04話[公式]",
    "type": "video.other",
    "url": "https://www.youtube.com/watch?v=-MpI7HUzI28"
  },
  "https://www.youtube.com/watch?v=6Z8Ko1lYnL4": {
    "description": "仮面ライダー龍騎　第03話　学校の怪談仮面ライダー龍騎となった真司。彼の元に現われたのは、行方不明になった優衣の兄・神崎士郎だった。カードデッキと仮面ライダーをつくり出した男。士郎は「ライダーを倒すんだ」と、謎めいた言葉を真司に残す。そんな兄の真意を疑う優衣に、真司は……。戦わなければ生き残れない！仮面ライダーシ...",
    "thumb_url": "https://i.ytimg.com/vi/6Z8Ko1lYnL4/hqdefault.jpg",
    "title": "仮面ライダー龍騎　第03話[公式]",
    "type": "video.other",
    "url": "https://www.youtube.com/watch?v=6Z8Ko1lYnL4"
  },
  "https://www.youtube.com/watch?v=7aZOpJJRYHM": {
    "description": "仮面ライダーエグゼイド 第37話「White knightの覚悟！」「エグゼイドを絶版にしろ！」という正宗（貴水博之）の命令を拒否する飛彩（瀬戸利樹）。しかし、正宗は永夢（飯島寛騎）からエグゼイドに変身する能力を奪い取るため、パラド（甲斐翔真）を倒せと指示する。ゲーム病患者を救うため、カイデンバグスターに戦いを挑...",
    "thumb_url": "https://i.ytimg.com/vi/7aZOpJJRYHM/hqdefault.jpg",
    "title": "仮面ライダーエグゼイド　第37話[公式]",
    "type": "video.other",
    "url": "https://www.youtube.com/watch?v=7aZOpJJRYHM"
  },
  "https://www.youtube.com/watch?v=C2kej6_fjik": {
    "description": "仮面ライダーエグゼイド 第43話「白衣のlicense」クロノスがゲムデウスウイルスを取り込んだことで、人々のゲーム病が再発。病院は再びパニックに陥った。そこへ現れた正宗（貴水博之）はゲムデウスクロノスに変身。永夢（飯島寛騎）らも変身して立ち向かうが、その圧倒的なパワーになす術もない。だが、ゲムデウスクロノスは真...",
    "thumb_url": "https://i.ytimg.com/vi/C2kej6_fjik/hqdefault.jpg",
    "title": "仮面ライダーエグゼイド　第43話[公式]",
    "type": "video.other",
    "url": "https://www.youtube.com/watch?v=C2kej6_fjik"
  },
  "https://www.youtube.com/watch?v=FEIxGrxyZzY": {
    "description": "仮面ライダー龍騎　第08話　４人目ゾルダ真司が気に入った沙奈子は同居を勧める。しかし蓮は、真司が優衣に近づくのが我慢ならない。一方、大森が毛の生えたカエルを発見。工場排水問題を察知する令子だが、製薬会社の代理人として令子の前に立ちはだかったのは、弁護士の北岡だった。戦わなければ生き残れない！仮面ライダーシリーズ史...",
    "thumb_url": "https://i.ytimg.com/vi/FEIxGrxyZzY/maxresdefault.jpg",
    "title": "仮面ライダー龍騎　第08話[公式]",
    "type": "video.other",
    "url": "https://www.youtube.com/watch?v=FEIxGrxyZzY"
  },
  "https://www.youtube.com/watch?v=KKDJCNH2tXc": {
    "description": "仮面ライダーエグゼイド 第44話「最期のsmile」エグゼイドらに倒されたゲムデウスクロノスだったが、消滅することなく超ゲムデウスへと進化。そして、すべてのゲーム病患者がバグスターウイルスへと変貌するパンデミックが発生した。バグスターウイルスを倒せば、変貌した人々の命も失われる…。エグゼイド、ブレイブ、スナイプは...",
    "thumb_url": "https://i.ytimg.com/vi/KKDJCNH2tXc/hqdefault.jpg",
    "title": "仮面ライダーエグゼイド　第44話[公式]",
    "type": "video.other",
    "url": "https://www.youtube.com/watch?v=KKDJCNH2tXc"
  },
  "https://www.youtube.com/watch?v=Lul6NISKW_w": {
    "description": "仮面ライダーエグゼイド 第39話「Goodbye 俺！」クロノスがパラド（甲斐翔真）に襲い掛かった。パラドもパラドクスに変身し対抗するが、力の差は歴然。圧倒され追いつめられたところを、駆け付けたエグゼイドムテキゲーマーに助けられる。しかし、そのころ正宗（貴水博之）によってニコ（黒崎レイナ）がゲーム病を発症していた...",
    "thumb_url": "https://i.ytimg.com/vi/Lul6NISKW_w/hqdefault.jpg",
    "title": "仮面ライダーエグゼイド　第39話[公式]",
    "type": "video.other",
    "url": "https://www.youtube.com/watch?v=Lul6NISKW_w"
  },
  "https://www.youtube.com/watch?v=OeaCuhsvJmE": {
    "description": "仮面ライダー龍騎　第10話　ナイトの危機ゾルダとの戦いで傷ついた蓮。さらに北岡は弁護士としての立場を利用して、真司を罠に陥れようとする。蓮たちは北岡を解任しようとするのだが……。一方、吾郎だけに心を開く少女・ゆかり。その口から、恐るべき真相を聞いた吾郎は……。戦わなければ生き残れない！仮面ライダーシリーズ史上空前...",
    "thumb_url": "https://i.ytimg.com/vi/OeaCuhsvJmE/maxresdefault.jpg",
    "title": "仮面ライダー龍騎　第10話[公式]",
    "type": "video.other",
    "url": "https://www.youtube.com/watch?v=OeaCuhsvJmE"
  },
  "https://www.youtube.com/watch?v=XHngl-NNM0w": {
    "description": "仮面ライダー龍騎　第09話　真司が逮捕？！OREジャーナルを支える天才システム担当、島田奈々子が誘拐された。身代金を運ぶように指示された真司は、山奥のあばら家を訪ねる。犯人らしき男に襲われ、必死に抵抗するところへ窓ガラスからモンスターが現われ……。戦わなければ生き残れない！仮面ライダーシリーズ史上空前のバトルロワ...",
    "thumb_url": "https://i.ytimg.com/vi/XHngl-NNM0w/maxresdefault.jpg",
    "title": "仮面ライダー龍騎　第09話[公式]",
    "type": "video.other",
    "url": "https://www.youtube.com/watch?v=XHngl-NNM0w"
  },
  "https://www.youtube.com/watch?v=bsJ0Fj2qE3M": {
    "description": "仮面ライダーエグゼイド 第38話「涙のperiod」瀕死の重傷を負って聖都大学附属病院に運び込まれた大我（松本享恭）。緊急手術が必要となり、天才外科医・飛彩（瀬戸利樹）が執刀することになる。しかし、正宗（貴水博之）は飛彩に大我の手術を許可するかわりに、わざと失敗し大我の命を奪えと命令する。クロノスは永夢（飯島寛騎...",
    "thumb_url": "https://i.ytimg.com/vi/bsJ0Fj2qE3M/hqdefault.jpg",
    "title": "仮面ライダーエグゼイド　第38話[公式]",
    "type": "video.other",
    "url": "https://www.youtube.com/watch?v=bsJ0Fj2qE3M"
  },
  "https://www.youtube.com/watch?v=i-ivcHbFXfY": {
    "description": "仮面ライダー龍騎　第06話　謎のライダー蓮が追っていたシザースの手がかりは断ち切れた。そして優衣に忍びよるシザースの影。一方、仮面ライダーは互いに戦わなければならないという神崎士郎のつくり出した過酷なルール。そのことを、一度も真剣に取り合ったことのなかった真司だが……。戦わなければ生き残れない！仮面ライダーシリー...",
    "thumb_url": "https://i.ytimg.com/vi/i-ivcHbFXfY/hqdefault.jpg",
    "title": "仮面ライダー龍騎　第06話[公式]",
    "type": "video.other",
    "url": "https://www.youtube.com/watch?v=i-ivcHbFXfY"
  },
  "https://www.youtube.com/watch?v=mWlyB3n3a98": {
    "description": "仮面ライダーエグゼイド 第41話「Resetされたゲーム！」正宗（貴水博之）は「仮面ライダークロニクル」をリセット。時間を巻き戻し、ハイパームテキガシャットができる前の状態にまで時を戻してしまう。ハイパームテキなしでクロノスに勝つには、ゲムデウスウイルスの力を持つグラファイト（町井祥真）の力を借りるしかない。永夢...",
    "thumb_url": "https://i.ytimg.com/vi/mWlyB3n3a98/hqdefault.jpg",
    "title": "仮面ライダーエグゼイド　第41話[公式]",
    "type": "video.other",
    "url": "https://www.youtube.com/watch?v=mWlyB3n3a98"
  },
  "https://www.youtube.com/watch?v=s-LgGBNfCUk": {
    "description": "仮面ライダーエグゼイド 第42話「God降臨！」「仮面ライダークロニクル」のラスボス、ゲムデウスがついに降臨。同時にゲーム病の感染が拡大、パンデミックが引き起こされた。どうやら正宗（貴水博之）が感染者を増やすようプログラムしたらしい。ゲムデウスを倒せば感染者は治る。永夢（飯島寛騎）とパラド（甲斐翔真）は、エグゼイ...",
    "thumb_url": "https://i.ytimg.com/vi/s-LgGBNfCUk/hqdefault.jpg",
    "title": "仮面ライダーエグゼイド　第42話[公式]",
    "type": "video.other",
    "url": "https://www.youtube.com/watch?v=s-LgGBNfCUk"
  },
  "https://www.youtube.com/watch?v=uSTQloMHx7M": {
    "description": "仮面ライダー龍騎　第07話　新種誕生？花鶏のオーナーでもある優衣の叔母・沙奈子が長い旅行から帰ってきた。だが沙奈子は蓮が気に入らないのか、さっそく蓮と衝突。一方、真司が取材で出会った、弁護士・北岡秀一。やがて北岡ともども、真司は怪しい男たちに追われるハメに……。戦わなければ生き残れない！仮面ライダーシリーズ史上空...",
    "thumb_url": "https://i.ytimg.com/vi/uSTQloMHx7M/maxresdefault.jpg",
    "title": "仮面ライダー龍騎　第07話[公式]",
    "type": "video.other",
    "url": "https://www.youtube.com/watch?v=uSTQloMHx7M"
  },
  "https://www.youtube.com/watch?v=ud13a2LZqhU": {
    "description": "仮面ライダーエグゼイド 第40話「運命のreboot！」自らの手でパラド（甲斐翔真）を消滅させた永夢（飯島寛騎）。エグゼイドに変身できなくなった永夢に代わり、飛彩（瀬戸利樹）、大我（松本享恭）、黎斗（岩永徹也）、貴利矢（小野塚勇人）が正宗（貴水博之）に戦いを挑むが、黎斗以外の3人はドライバーとガシャットをクロノス...",
    "thumb_url": "https://i.ytimg.com/vi/ud13a2LZqhU/hqdefault.jpg",
    "title": "仮面ライダーエグゼイド　第40話[公式]",
    "type": "video.other",
    "url": "https://www.youtube.com/watch?v=ud13a2LZqhU"
  },
  "https://www.youtube.com/watch?v=wzR2MjL7vps": {
    "description": "仮面ライダー龍騎　第05話　骨董屋の怪人姿を現した第3のライダー、仮面ライダーシザース。蓮は、失踪中のアンティークショップ店長・加賀をシザースの正体とにらみ、その行方を追っていた。シザースに戦いを挑むナイト。戦いしか考えない蓮に反発する真司は、シザースとの対話を求めるが……。戦わなければ生き残れない！仮面ライダー...",
    "thumb_url": "https://i.ytimg.com/vi/wzR2MjL7vps/hqdefault.jpg",
    "title": "仮面ライダー龍騎　第05話[公式]",
    "type": "video.other",
    "url": "https://www.youtube.com/watch?v=wzR2MjL7vps"
  },
  "https://xecua.hatenablog.com/entry/2022/09/12/142031": {
    "description": "ちゃんとログ読もうね〜という話 ここ数日dev-util/cmake::gentooのアプデ(3.23.3)が降ってきているにも関わらずビルドがコケてアプデできていませんでした。 自分自身は別に(間接的にしか)使ってないんですが、あまり気分がいい状態ではないのでなんとな〜く調査しつつもめんどくさそうだな〜と思って手を出さずにいました。 ちなみに同じくGentooを使っている知人は普通に入っているらしい(そっちはsystemdがビルドできないらしい。私は普通にできてますが)。 んで今日やるか〜となったのでそのログ。 調査 まずはログを読む。 実はこの画像に答えが書いてある jsoncppのシンボ…",
    "thumb_url": "https://cdn-ak.f.st-hatena.com/images/fotolife/x/xecua/20220912/20220912133530.png",
    "title": "cmakeがビルドできねえ!どいつが悪いんだ?→お前 - かふぇいん中毒",
    "type": "article",
    "url": "https://xecua.hatenablog.com/entry/2022/09/12/142031"
  },
  "https://youtu.be/OGf40wdWcGs": {
    "description": "仮面ライダー龍騎　第01話　誕生秘話ミラーワールドのモンスターに狙われた人々が襲われる事件が発生。事件を追っていたジャーナリストの卵・城戸真司は奇妙なカードデッキを拾ったことをきっかけに、モンスターと戦う能力を持った「仮面ライダー」となり、激しい戦いに巻き込まれていく……。戦わなければ生き残れない！仮面ライダーシ...",
    "thumb_url": "https://i.ytimg.com/vi/OGf40wdWcGs/hqdefault.jpg",
    "title": "仮面ライダー龍騎　第01話[公式]",
    "type": "video.other",
    "url": "https://www.youtube.com/watch?v=OGf40wdWcGs"
=======
    "url": "https://github.com/"
  },
  "https://github.com/git/git/blob/master/commit.c#L1": {
    "description": "Git Source Code Mirror - This is a publish-only repository but pull requests can be turned into patches to the mailing list via GitGitGadget (https://gitgitgadget.github.io/). Please follow Documen...",
    "thumb_url": "https://opengraph.githubassets.com/2806d9b3d2c96b954fbfbb7778ca962b2c83e62f9ce039e14c882077d2a3f417/git/git",
    "title": "git/commit.c at master · git/git",
    "type": "object",
    "url": "https://github.com/git/git"
>>>>>>> 1e609f2c
  }
}<|MERGE_RESOLUTION|>--- conflicted
+++ resolved
@@ -166,7 +166,6 @@
     "thumb_url": "https://opengraph.githubassets.com/4d057a707dcfb2f08cb67d778c1bebc791eb9e455b3b1694844f071bcd0e78ca/MicrosoftDocs/live-share/issues/4646",
     "title": "Live Share not doing anything on linux · Issue #4646 · MicrosoftDocs/live-share",
     "type": "object",
-<<<<<<< HEAD
     "url": "https://github.com/MicrosoftDocs/live-share/issues/4646"
   },
   "https://github.com/MicrosoftDocs/live-share/issues/4693": {
@@ -422,15 +421,5 @@
     "title": "仮面ライダー龍騎　第01話[公式]",
     "type": "video.other",
     "url": "https://www.youtube.com/watch?v=OGf40wdWcGs"
-=======
-    "url": "https://github.com/"
-  },
-  "https://github.com/git/git/blob/master/commit.c#L1": {
-    "description": "Git Source Code Mirror - This is a publish-only repository but pull requests can be turned into patches to the mailing list via GitGitGadget (https://gitgitgadget.github.io/). Please follow Documen...",
-    "thumb_url": "https://opengraph.githubassets.com/2806d9b3d2c96b954fbfbb7778ca962b2c83e62f9ce039e14c882077d2a3f417/git/git",
-    "title": "git/commit.c at master · git/git",
-    "type": "object",
-    "url": "https://github.com/git/git"
->>>>>>> 1e609f2c
   }
 }